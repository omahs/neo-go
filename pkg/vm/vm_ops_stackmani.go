package vm

import (
	"math/big"

	"github.com/CityOfZion/neo-go/pkg/vm/stack"
)

// Stack Manipulation Opcodes

// PushNBytes will Read N Bytes from the script and push it onto the stack
func PushNBytes(op stack.Instruction, ctx *stack.Context, istack *stack.Invocation, rstack *stack.RandomAccess) (Vmstate, error) {

	val, err := ctx.ReadBytes(int(op))
	if err != nil {
		return FAULT, err
	}
	ba := stack.NewByteArray(val)
	ctx.Estack.Push(ba)
	return NONE, nil
}

<<<<<<< HEAD
// DUP duplicates the top stack item.
// Returns an error if stack is empty.
func DUP(op stack.Instruction, ctx *stack.Context, istack *stack.Invocation, rstack *stack.RandomAccess) (Vmstate, error) {

=======
// XSWAP pops an integer n off of the stack and
// swaps the n-item from the stack starting from
// the top of the stack with the top stack item.
func XSWAP(op stack.Instruction, ctx *stack.Context, istack *stack.Invocation, rstack *stack.RandomAccess) (Vmstate, error) {

	n, err := ctx.Estack.PopInt()
	if err != nil {
		return FAULT, err
	}
	nItem, err := ctx.Estack.Peek(uint16(n.Value().Int64()))
	if err != nil {
		return FAULT, err
	}
>>>>>>> 37d71988
	item, err := ctx.Estack.Peek(0)
	if err != nil {
		return FAULT, err
	}

<<<<<<< HEAD
=======
	if err := ctx.Estack.Set(uint16(n.Value().Int64()), item); err != nil {
		return FAULT, err
	}

	if err := ctx.Estack.Set(0, nItem); err != nil {
		return FAULT, err
	}

	return NONE, nil
}

// DUPFROMALTSTACK duplicates the item on top of alternative stack and
// puts it on top of evaluation stack.
// Returns an error if the alt stack is empty.
func DUPFROMALTSTACK(op stack.Instruction, ctx *stack.Context, istack *stack.Invocation, rstack *stack.RandomAccess) (Vmstate, error) {

	item, err := ctx.Astack.Peek(0)
	if err != nil {
		return FAULT, err
	}

>>>>>>> 37d71988
	ctx.Estack.Push(item)

	return NONE, nil
}

<<<<<<< HEAD
// NIP removes the second top stack item.
// Returns error if the stack item contains
// only one element.
func NIP(op stack.Instruction, ctx *stack.Context, istack *stack.Invocation, rstack *stack.RandomAccess) (Vmstate, error) {

	_, err := ctx.Estack.Remove(1)
=======
// XTUCK pops an integer n off of the stack and
// inserts the top stack item to the position len(stack)-n in the evaluation stack.
func XTUCK(op stack.Instruction, ctx *stack.Context, istack *stack.Invocation, rstack *stack.RandomAccess) (Vmstate, error) {

	n, err := ctx.Estack.PopInt()
	if err != nil || n.Value().Int64() < 0 {
		return FAULT, err
	}

	item, err := ctx.Estack.Peek(0)
	if err != nil {
		return FAULT, err
	}
	ras, err := ctx.Estack.Insert(uint16(n.Value().Int64()), item)
>>>>>>> 37d71988
	if err != nil {
		return FAULT, err
	}

<<<<<<< HEAD
	return NONE, nil
}

// OVER copies the second-to-top stack item onto the top.
// Returns an error if the stack item contains
// only one element.
func OVER(op stack.Instruction, ctx *stack.Context, istack *stack.Invocation, rstack *stack.RandomAccess) (Vmstate, error) {

	item, err := ctx.Estack.Peek(1)
=======
	ctx.Estack = *ras

	return NONE, nil
}

// TOALTSTACK  pops an item off of the evaluation stack and
// pushes it on top of the alternative stack.
// Returns an error if the alternative stack is empty.
func TOALTSTACK(op stack.Instruction, ctx *stack.Context, istack *stack.Invocation, rstack *stack.RandomAccess) (Vmstate, error) {

	item, err := ctx.Estack.Pop()
	if err != nil {
		return FAULT, err
	}

	ctx.Astack.Push(item)

	return NONE, nil
}

// DEPTH puts the number of stack items onto the stack.
func DEPTH(op stack.Instruction, ctx *stack.Context, istack *stack.Invocation, rstack *stack.RandomAccess) (Vmstate, error) {

	l := ctx.Estack.Len()
	length, err := stack.NewInt(big.NewInt(int64(l)))
	if err != nil {
		return FAULT, err
	}

  ctx.Estack.Push(length)

	return NONE, nil
}

// FROMALTSTACK pops an item off of the alternative stack and
// pushes it on top of the evaluation stack.
// Returns an error if the evaluation stack is empty.
func FROMALTSTACK(op stack.Instruction, ctx *stack.Context, istack *stack.Invocation, rstack *stack.RandomAccess) (Vmstate, error) {

	item, err := ctx.Astack.Pop()
>>>>>>> 37d71988
	if err != nil {
		return FAULT, err
	}

	ctx.Estack.Push(item)

	return NONE, nil
}

<<<<<<< HEAD
// PICK pops an integer n off of the stack and
// copies the n-item starting from
// the top of the stack onto the top stack item.
// Returns an error if the top stack item is not an
// integer or n-item does not exist.
func PICK(op stack.Instruction, ctx *stack.Context, istack *stack.Invocation, rstack *stack.RandomAccess) (Vmstate, error) {

	n, err := ctx.Estack.PopInt()
=======
// DROP removes the the top stack item.
// Returns error if the operation Pop cannot
// be performed.
func DROP(op stack.Instruction, ctx *stack.Context, istack *stack.Invocation, rstack *stack.RandomAccess) (Vmstate, error) {

	_, err := ctx.Estack.Pop()
>>>>>>> 37d71988
	if err != nil {
		return FAULT, err
	}

<<<<<<< HEAD
	nItem, err := ctx.Estack.Peek(uint16(n.Value().Int64()))
=======
	return NONE, nil
}

// XDROP pops an integer n off of the stack and
// removes the n-item from the stack starting from
// the top of the stack.
func XDROP(op stack.Instruction, ctx *stack.Context, istack *stack.Invocation, rstack *stack.RandomAccess) (Vmstate, error) {

	n, err := ctx.Estack.PopInt()
>>>>>>> 37d71988
	if err != nil {
		return FAULT, err
	}

<<<<<<< HEAD
	ctx.Estack.Push(nItem)
=======
	ctx.Estack.Remove(uint16(n.Value().Uint64()))
	if err != nil {
		return FAULT, err
	}
>>>>>>> 37d71988

	return NONE, nil
}<|MERGE_RESOLUTION|>--- conflicted
+++ resolved
@@ -20,12 +20,19 @@
 	return NONE, nil
 }
 
-<<<<<<< HEAD
 // DUP duplicates the top stack item.
 // Returns an error if stack is empty.
 func DUP(op stack.Instruction, ctx *stack.Context, istack *stack.Invocation, rstack *stack.RandomAccess) (Vmstate, error) {
 
-=======
+	item, err := ctx.Estack.Peek(0)
+	if err != nil {
+		return FAULT, err
+	}
+	ctx.Estack.Push(item)
+
+	return NONE, nil
+}
+
 // XSWAP pops an integer n off of the stack and
 // swaps the n-item from the stack starting from
 // the top of the stack with the top stack item.
@@ -39,14 +46,11 @@
 	if err != nil {
 		return FAULT, err
 	}
->>>>>>> 37d71988
 	item, err := ctx.Estack.Peek(0)
 	if err != nil {
 		return FAULT, err
 	}
 
-<<<<<<< HEAD
-=======
 	if err := ctx.Estack.Set(uint16(n.Value().Int64()), item); err != nil {
 		return FAULT, err
 	}
@@ -68,40 +72,21 @@
 		return FAULT, err
 	}
 
->>>>>>> 37d71988
-	ctx.Estack.Push(item)
-
-	return NONE, nil
-}
-
-<<<<<<< HEAD
+	ctx.Estack.Push(item)
+
+	return NONE, nil
+}
+
 // NIP removes the second top stack item.
 // Returns error if the stack item contains
 // only one element.
 func NIP(op stack.Instruction, ctx *stack.Context, istack *stack.Invocation, rstack *stack.RandomAccess) (Vmstate, error) {
 
 	_, err := ctx.Estack.Remove(1)
-=======
-// XTUCK pops an integer n off of the stack and
-// inserts the top stack item to the position len(stack)-n in the evaluation stack.
-func XTUCK(op stack.Instruction, ctx *stack.Context, istack *stack.Invocation, rstack *stack.RandomAccess) (Vmstate, error) {
-
-	n, err := ctx.Estack.PopInt()
-	if err != nil || n.Value().Int64() < 0 {
-		return FAULT, err
-	}
-
-	item, err := ctx.Estack.Peek(0)
-	if err != nil {
-		return FAULT, err
-	}
-	ras, err := ctx.Estack.Insert(uint16(n.Value().Int64()), item)
->>>>>>> 37d71988
-	if err != nil {
-		return FAULT, err
-	}
-
-<<<<<<< HEAD
+	if err != nil {
+		return FAULT, err
+	}
+
 	return NONE, nil
 }
 
@@ -111,7 +96,33 @@
 func OVER(op stack.Instruction, ctx *stack.Context, istack *stack.Invocation, rstack *stack.RandomAccess) (Vmstate, error) {
 
 	item, err := ctx.Estack.Peek(1)
-=======
+	if err != nil {
+		return FAULT, err
+	}
+
+	ctx.Estack.Push(item)
+
+	return NONE, nil
+}
+
+// XTUCK pops an integer n off of the stack and
+// inserts the top stack item to the position len(stack)-n in the evaluation stack.
+func XTUCK(op stack.Instruction, ctx *stack.Context, istack *stack.Invocation, rstack *stack.RandomAccess) (Vmstate, error) {
+
+	n, err := ctx.Estack.PopInt()
+	if err != nil || n.Value().Int64() < 0 {
+		return FAULT, err
+	}
+
+	item, err := ctx.Estack.Peek(0)
+	if err != nil {
+		return FAULT, err
+	}
+	ras, err := ctx.Estack.Insert(uint16(n.Value().Int64()), item)
+	if err != nil {
+		return FAULT, err
+	}
+
 	ctx.Estack = *ras
 
 	return NONE, nil
@@ -152,17 +163,15 @@
 func FROMALTSTACK(op stack.Instruction, ctx *stack.Context, istack *stack.Invocation, rstack *stack.RandomAccess) (Vmstate, error) {
 
 	item, err := ctx.Astack.Pop()
->>>>>>> 37d71988
-	if err != nil {
-		return FAULT, err
-	}
-
-	ctx.Estack.Push(item)
-
-	return NONE, nil
-}
-
-<<<<<<< HEAD
+	if err != nil {
+		return FAULT, err
+	}
+
+	ctx.Estack.Push(item)
+
+	return NONE, nil
+}
+
 // PICK pops an integer n off of the stack and
 // copies the n-item starting from
 // the top of the stack onto the top stack item.
@@ -171,21 +180,30 @@
 func PICK(op stack.Instruction, ctx *stack.Context, istack *stack.Invocation, rstack *stack.RandomAccess) (Vmstate, error) {
 
 	n, err := ctx.Estack.PopInt()
-=======
+	if err != nil {
+		return FAULT, err
+	}
+
+	nItem, err := ctx.Estack.Peek(uint16(n.Value().Int64()))
+	if err != nil {
+		return FAULT, err
+	}
+
+	ctx.Estack.Push(nItem)
+
+	return NONE, nil
+}
+
 // DROP removes the the top stack item.
 // Returns error if the operation Pop cannot
 // be performed.
 func DROP(op stack.Instruction, ctx *stack.Context, istack *stack.Invocation, rstack *stack.RandomAccess) (Vmstate, error) {
 
 	_, err := ctx.Estack.Pop()
->>>>>>> 37d71988
-	if err != nil {
-		return FAULT, err
-	}
-
-<<<<<<< HEAD
-	nItem, err := ctx.Estack.Peek(uint16(n.Value().Int64()))
-=======
+	if err != nil {
+		return FAULT, err
+	}
+
 	return NONE, nil
 }
 
@@ -195,19 +213,14 @@
 func XDROP(op stack.Instruction, ctx *stack.Context, istack *stack.Invocation, rstack *stack.RandomAccess) (Vmstate, error) {
 
 	n, err := ctx.Estack.PopInt()
->>>>>>> 37d71988
-	if err != nil {
-		return FAULT, err
-	}
-
-<<<<<<< HEAD
-	ctx.Estack.Push(nItem)
-=======
+	if err != nil {
+		return FAULT, err
+	}
+
 	ctx.Estack.Remove(uint16(n.Value().Uint64()))
 	if err != nil {
 		return FAULT, err
 	}
->>>>>>> 37d71988
 
 	return NONE, nil
 }